defmodule Ecto.Integration.PoolTransactionTest do
  use ExUnit.Case, async: true

  alias Ecto.Adapters.Pool
  alias Ecto.Integration.TestPool

  @timeout :infinity

  setup context do
    case = context[:case]
    test = context[:test]
    {:ok, [pool: Module.concat(case, test)]}
  end

  test "worker cleans up the connection when it crashes", context do
    pool = context[:pool]
    {:ok, _} = TestPool.start_link([lazy: false, name: pool])

    conn1 =
      TestPool.transaction(pool, @timeout, fn(:opened, _ref, {_mod, conn1}, queue_time) ->
        assert is_integer(queue_time)
        ref = Process.monitor(conn1)
        Process.exit(conn1, :kill)
        receive do: ({:DOWN, ^ref, _, _, _} -> :ok)
        conn1
      end)

    TestPool.transaction(pool, @timeout, fn(:opened, _ref, {_mod, conn2}, queue_time) ->
      assert is_integer(queue_time)
      assert conn1 != conn2
      refute Process.alive?(conn1)
      assert Process.alive?(conn2)
    end)
  end

  test "transaction can disconnect connection", context do
    pool = context[:pool]
    {:ok, _} = TestPool.start_link([lazy: false, name: pool])

    TestPool.transaction(pool, @timeout,
      fn(:opened, ref, {_mod, conn1}, queue_time) ->
        assert is_integer(queue_time)
        monitor = Process.monitor(conn1)
        assert Pool.break(ref, @timeout) === :ok
        assert TestPool.run(pool, @timeout, fn _, _ -> :ok end) == {:error, :noconnect}
        assert receive do: ({:DOWN, ^monitor, _, _, _} -> :ok)
      end)
  end

<<<<<<< HEAD
  test "disconnects if caller dies during transaction" do
    {:ok, pool} = TestPool.start_link([lazy: false])
=======
  test "disconnects if fuse raises", context do
    pool = context[:pool]
    {:ok, _} = TestPool.start_link([lazy: false, name: pool])

    TestPool.transaction(pool, @timeout, fn(_ref, {_mod, conn}, _, _) ->
      monitor = Process.monitor(conn)
      try do
        TestPool.run(pool, @timeout, fn _, _ -> raise "oops" end)
      rescue
        RuntimeError ->
          assert TestPool.run(pool, @timeout, fn _, _ -> :ok end) === {:error, :noconnect}
      end
      assert_receive {:DOWN, ^monitor, _, _, _}
    end)
  end

  test "disconnects if caller dies during transaction", context do
    pool = context[:pool]
    {:ok, _} = TestPool.start_link([lazy: false, name: pool])
>>>>>>> 131d3fcb

    _ = Process.flag(:trap_exit, true)
    parent = self()
    {:ok, task} = Task.start_link(fn ->
      TestPool.transaction(pool, @timeout, fn(:opened, _ref, {_mod, conn1}, _) ->
        send(parent, {:go, self(), conn1})
        :timer.sleep(:infinity)
      end)
    end)

    assert_receive {:go, ^task, conn1}, @timeout
    Process.exit(task, :kill)
    assert_receive {:EXIT, ^task, :killed}, @timeout

    TestPool.transaction(pool, @timeout, fn(:opened, _ref, {_mod, conn2}, _) ->
      assert conn1 != conn2
      refute Process.alive?(conn1)
      assert Process.alive?(conn2)
    end)
  end

<<<<<<< HEAD
  test "does not disconnect if caller dies after closing" do
    {:ok, pool} = TestPool.start_link([lazy: false])
=======
  test "do not disconnect if caller dies after closing", context do
    pool = context[:pool]
    {:ok, _} = TestPool.start_link([lazy: false, name: pool])
>>>>>>> 131d3fcb

    task = Task.async(fn ->
      TestPool.transaction(pool, @timeout, fn(:opened, _ref, {_mod, conn1}, _) ->
        conn1
      end)
    end)

    conn1 = Task.await(task, @timeout)

    TestPool.transaction(pool, @timeout, fn(:opened, _ref, {_mod, conn2}, _) ->
      assert conn1 == conn2
      assert Process.alive?(conn1)
    end)
  end

  test "transactions can be nested" do
    {:ok, pool} = TestPool.start_link([lazy: false])

    TestPool.transaction(pool, @timeout, fn(:opened, _ref, {_mod, conn1}, queue_time) ->
      assert is_integer(queue_time)
      TestPool.transaction(pool, @timeout, fn(:already_open, _ref, {_mod, conn2}, nil) ->
        assert conn1 == conn2
      end)
    end)
  end
end<|MERGE_RESOLUTION|>--- conflicted
+++ resolved
@@ -47,30 +47,9 @@
       end)
   end
 
-<<<<<<< HEAD
-  test "disconnects if caller dies during transaction" do
-    {:ok, pool} = TestPool.start_link([lazy: false])
-=======
-  test "disconnects if fuse raises", context do
-    pool = context[:pool]
-    {:ok, _} = TestPool.start_link([lazy: false, name: pool])
-
-    TestPool.transaction(pool, @timeout, fn(_ref, {_mod, conn}, _, _) ->
-      monitor = Process.monitor(conn)
-      try do
-        TestPool.run(pool, @timeout, fn _, _ -> raise "oops" end)
-      rescue
-        RuntimeError ->
-          assert TestPool.run(pool, @timeout, fn _, _ -> :ok end) === {:error, :noconnect}
-      end
-      assert_receive {:DOWN, ^monitor, _, _, _}
-    end)
-  end
-
   test "disconnects if caller dies during transaction", context do
     pool = context[:pool]
     {:ok, _} = TestPool.start_link([lazy: false, name: pool])
->>>>>>> 131d3fcb
 
     _ = Process.flag(:trap_exit, true)
     parent = self()
@@ -92,14 +71,9 @@
     end)
   end
 
-<<<<<<< HEAD
-  test "does not disconnect if caller dies after closing" do
-    {:ok, pool} = TestPool.start_link([lazy: false])
-=======
-  test "do not disconnect if caller dies after closing", context do
+  test "does not disconnect if caller dies after closing", context do
     pool = context[:pool]
     {:ok, _} = TestPool.start_link([lazy: false, name: pool])
->>>>>>> 131d3fcb
 
     task = Task.async(fn ->
       TestPool.transaction(pool, @timeout, fn(:opened, _ref, {_mod, conn1}, _) ->
@@ -115,8 +89,9 @@
     end)
   end
 
-  test "transactions can be nested" do
-    {:ok, pool} = TestPool.start_link([lazy: false])
+  test "transactions can be nested", context do
+    pool = context[:pool]
+    {:ok, _} = TestPool.start_link([lazy: false, name: pool])
 
     TestPool.transaction(pool, @timeout, fn(:opened, _ref, {_mod, conn1}, queue_time) ->
       assert is_integer(queue_time)
